--- conflicted
+++ resolved
@@ -80,43 +80,6 @@
   }
 
   @Override
-<<<<<<< HEAD
-  public FilteredSnapshot select(Collection<String> columns) {
-    return new FilteredSnapshot(this, Expressions.alwaysTrue(), Expressions.alwaysTrue(), columns);
-  }
-
-  @Override
-  public FilteredSnapshot filterPartitions(Expression expr) {
-    return new FilteredSnapshot(this, expr, Expressions.alwaysTrue(), ALL_COLUMNS);
-  }
-
-  @Override
-  public FilteredSnapshot filterRows(Expression expr) {
-    return new FilteredSnapshot(this, Expressions.alwaysTrue(), expr, ALL_COLUMNS);
-  }
-
-  @Override
-  public Iterator<DataFile> iterator(Expression partFilter,
-                                     Expression rowFilter,
-                                     Collection<String> columns) {
-    return Iterables.concat(Iterables.transform(manifestFiles,
-        (Function<String, Iterable<DataFile>>) path -> {
-          ManifestReader reader = ManifestReader.read(ops.fileIo().newInputFile(path));
-          addCloseable(reader);
-          return reader.filterPartitions(partFilter)
-              .filterRows(rowFilter)
-              .select(columns);
-        })).iterator();
-  }
-
-  @Override
-  public Iterator<DataFile> iterator() {
-    return iterator(Expressions.alwaysTrue(), Expressions.alwaysTrue(), ALL_COLUMNS);
-  }
-
-  @Override
-=======
->>>>>>> 545a2bb3
   public List<DataFile> addedFiles() {
     if (adds == null) {
       cacheChanges();
