--- conflicted
+++ resolved
@@ -26,30 +26,6 @@
 
 public class EncryptionBuilders {
 
-<<<<<<< HEAD
-  public static EncryptionKeyMetadata keyMetadata(ByteBuffer keyMetadata) {
-    return GenericEncryptionKeyMetadata.of(
-        ByteBuffers.toByteArray(
-            Preconditions.checkNotNull(keyMetadata, "Key metadata should not be null.")));
-  }
-
-  public static EncryptionKeyMetadata keyMetadata(byte[] keyMetadata) {
-    return GenericEncryptionKeyMetadata.of(
-        Preconditions.checkNotNull(
-            keyMetadata, "Key metadata should not be null."));
-  }
-
-  public static FileEncryptionMetadataBuilder newFileEncryptionMetadataBuilder() {
-    return new FileEncryptionMetadataBuilder();
-  }
-
-  public static PhysicalEncryptionKeyBuilder newPhysicalEncryptionKeyBuilder() {
-    return new PhysicalEncryptionKeyBuilder();
-  }
-
-  public static final class FileEncryptionMetadataBuilder {
-    private EncryptionKeyMetadata keyMetadata;
-=======
   public static EncryptionKeyMetadataBuilder encryptionKeyMetadataBuilder() {
     return new EncryptionKeyMetadataBuilder();
   }
@@ -60,7 +36,6 @@
 
   public static final class EncryptionKeyMetadataBuilder {
     private byte[] keyMetadata;
->>>>>>> 9df6169a
     private String cipherAlgorithm;
     private String keyAlgorithm;
 
